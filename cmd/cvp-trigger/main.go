package main

import (
	"context"
	"encoding/json"
	"flag"
	"fmt"
	"os"
	"path/filepath"
	"sort"
	"strings"

	"github.com/ghodss/yaml"
	"github.com/sirupsen/logrus"
	"github.com/spf13/afero"

	"k8s.io/api/core/v1"
	metav1 "k8s.io/apimachinery/pkg/apis/meta/v1"
	"k8s.io/apimachinery/pkg/fields"
	pjapi "k8s.io/test-infra/prow/apis/prowjobs/v1"
	pjclientset "k8s.io/test-infra/prow/client/clientset/versioned"
	prowconfig "k8s.io/test-infra/prow/config"
	configflagutil "k8s.io/test-infra/prow/flagutil/config"
	"k8s.io/test-infra/prow/gcsupload"
	"k8s.io/test-infra/prow/interrupts"
	"k8s.io/test-infra/prow/pjutil"
	"k8s.io/test-infra/prow/pod-utils/decorate"
	"k8s.io/test-infra/prow/pod-utils/downwardapi"

	"github.com/openshift/ci-tools/pkg/api"
	"github.com/openshift/ci-tools/pkg/steps"
	"github.com/openshift/ci-tools/pkg/steps/utils"
	"github.com/openshift/ci-tools/pkg/util"
)

const (
	bundleImageRefOption       = "bundle-image-ref"
	channelOption              = "channel"
	indexImageRefOption        = "index-image-ref"
	installNamespaceOption     = "install-namespace"
	jobConfigPathOption        = "job-config-path"
	jobNameOption              = "job-name"
	ocpVersionOption           = "ocp-version"
	operatorPackageNameOptions = "operator-package-name"
	outputFilePathOption       = "output-path"
	prowConfigPathOption       = "prow-config-path"
	releaseImageRefOption      = "release-image-ref"
	targetNamespacesOption     = "target-namespaces"

	BundleImage      = "BUNDLE_IMAGE"
	Channel          = "CHANNEL"
	IndexImage       = "INDEX_IMAGE"
	InstallNamespace = "INSTALL_NAMESPACE"
	Package          = "PACKAGE"
	TargetNamespaces = "TARGET_NAMESPACES"
<<<<<<< HEAD
	PyxisUrl = "PYXIS_URL"
=======
>>>>>>> 7947ebb8
)

type options struct {
	bundleImageRef      string
	channel             string
	indexImageRef       string
	installNamespace    string
	jobName             string
	prowconfig          configflagutil.ConfigOptions
	ocpVersion          string
	operatorPackageName string
	outputPath          string
	releaseImageRef     string
	targetNamespaces    string
	pyxisUrl            string
	dryRun              bool
}

type jobResult interface {
	toJSON() ([]byte, error)
}

type prowjobResult struct {
	Status       pjapi.ProwJobState `json:"status"`
	ArtifactsURL string             `json:"prowjob_artifacts_url"`
	URL          string             `json:"prowjob_url"`
}

func (p *prowjobResult) toJSON() ([]byte, error) {
	return json.MarshalIndent(p, "", "    ")
}

var fileSystem = afero.NewOsFs()
var fs = flag.NewFlagSet(os.Args[0], flag.ExitOnError)
var o options

//var prowJobArtifactsURL string

// gatherOptions binds flag entries to entries in the options struct
func (o *options) gatherOptions() {
	o.prowconfig.ConfigPathFlagName = prowConfigPathOption
	o.prowconfig.JobConfigPathFlagName = jobConfigPathOption
	o.prowconfig.AddFlags(fs)
	fs.StringVar(&o.bundleImageRef, bundleImageRefOption, "", "URL for the bundle image")
	fs.StringVar(&o.channel, channelOption, "", "The channel to test")
	fs.StringVar(&o.indexImageRef, indexImageRefOption, "", "URL for the index image")
	fs.StringVar(&o.installNamespace, installNamespaceOption, "", "namespace into which the operator and catalog will be installed. If empty, a new namespace will be created.")
	fs.StringVar(&o.jobName, jobNameOption, "", "Name of the Periodic job to manually trigger")
	fs.StringVar(&o.ocpVersion, ocpVersionOption, "", "Version of OCP to use. Version must be 4.x or higher")
	fs.StringVar(&o.outputPath, outputFilePathOption, "", "File to store JSON returned from job submission")
	fs.StringVar(&o.operatorPackageName, operatorPackageNameOptions, "", "Operator package name to test")
	fs.StringVar(&o.releaseImageRef, releaseImageRefOption, "", "Pull spec of a specific release payload image used for OCP deployment.")
	fs.StringVar(&o.targetNamespaces, targetNamespacesOption, "", "A comma-separated list of namespaces the operator will target. If empty, all namespaces are targeted")
	fs.StringVar(&o.pyxisUrl, PyxisUrl, "", "Represents cvp product package name for specific ISV")
	fs.BoolVar(&o.dryRun, "dry-run", false, "Executes a dry-run, displaying the job YAML without submitting the job to Prow")
}

// validateOptions ensures that all required flag options are
// present and validates any constraints on appropriate values
func (o options) validateOptions() error {
	afs := afero.Afero{Fs: fileSystem}

	if o.bundleImageRef == "" {
		return fmt.Errorf("required parameter %s was not provided", bundleImageRefOption)
	}

	if o.channel == "" {
		return fmt.Errorf("required parameter %s was not provided", channelOption)
	}

	if o.indexImageRef == "" {
		return fmt.Errorf("required parameter %s was not provided", indexImageRefOption)
	}
	if err := o.prowconfig.Validate(false); err != nil {
		return err
	}

	exists, _ := afs.Exists(o.prowconfig.JobConfigPath)
	if !exists {
		return fmt.Errorf("validating job config path %s failed, does not exist", o.prowconfig.JobConfigPath)
	}

	if o.jobName == "" {
		return fmt.Errorf("required parameter %s was not provided", jobNameOption)
	}

	if o.ocpVersion == "" {
		return fmt.Errorf("required parameter %s was not provided", ocpVersionOption)
	}
	if !strings.HasPrefix(o.ocpVersion, "4") {
		return fmt.Errorf("ocp-version must be 4.x or higher")
	}

	if o.operatorPackageName == "" {
		return fmt.Errorf("required parameter %s was not provided", operatorPackageNameOptions)
	}

	exists, _ = afs.Exists(o.prowconfig.ConfigPath)
	if !exists {
		return fmt.Errorf("validating prow config path %s failed, does not exist", o.prowconfig.ConfigPath)
	}

	if !o.dryRun {
		if o.outputPath == "" {
			return fmt.Errorf("required parameter %s was not provided", outputFilePathOption)
		}
		exists, _ = afs.Exists(filepath.Dir(o.outputPath))
		if !exists {
			return fmt.Errorf("validating output file path %s failed, does not exist", o.outputPath)
		}
	}

	return nil
}

// getPeriodicJob returns a Prow Job or an error if the provided
// periodic job name is not found
func getPeriodicJob(jobName string, config *prowconfig.Config) (*pjapi.ProwJob, error) {
	var selectedJob *prowconfig.Periodic
	for _, job := range config.AllPeriodics() {
		if job.Name == jobName {
			selectedJob = &job
			break
		}
	}

	if selectedJob == nil {
		return nil, fmt.Errorf("failed to find the job: %s", jobName)
	}

	prowjob := pjutil.NewProwJob(pjutil.PeriodicSpec(*selectedJob), nil, nil)
	return &prowjob, nil
}

func main() {
	o.gatherOptions()
	err := fs.Parse(os.Args[1:])
	if err != nil {
		logrus.WithError(err).Fatal("error parsing flag set")
	}

	err = o.validateOptions()
	if err != nil {
		logrus.WithError(err).Fatal("incorrect options")
	}

	go func() {
		interrupts.WaitForGracefulShutdown()
		os.Exit(1)
	}()

	configAgent, err := o.prowconfig.ConfigAgent()
	if err != nil {
		logrus.WithError(err).Fatal("failed to read Prow configuration")
	}
	config := configAgent.Config()
	prowjob, err := getPeriodicJob(o.jobName, config)

	if err != nil {
		logrus.WithField("job-name", o.jobName).Fatal(err)
	}

	// build up the multi-stage parameters to pass to the ci-operator.
	params := map[string]string{
		BundleImage: o.bundleImageRef,
		Channel:     o.channel,
		IndexImage:  o.indexImageRef,
		Package:     o.operatorPackageName,
	}
	if o.installNamespace != "" {
		params[InstallNamespace] = o.installNamespace
	}
	if o.pyxisUrl != "" {
		params[PyxisUrl] = o.pyxisUrl
	}
	if o.targetNamespaces != "" {
		params[TargetNamespaces] = o.targetNamespaces
	}

	appendMultiStageParams(prowjob.Spec.PodSpec, params)

	// Add flag values to inject as ENV var entries in the prowjob configuration
	// TODO: After all of the CVP changes required to accept the multi-stage-params have been made, we need to go back and
	// remove these OO_ env params.
	envVars := map[string]string{
		steps.OOBundle:  o.bundleImageRef,
		"OCP_VERSION":   o.ocpVersion,
		"CLUSTER_TYPE":  "aws",
		steps.OOIndex:   o.indexImageRef,
		steps.OOPackage: o.operatorPackageName,
		steps.OOChannel: o.channel,
	}
	if o.releaseImageRef != "" {
		envVars[utils.ReleaseImageEnv(api.LatestReleaseName)] = o.releaseImageRef
	}
	if o.installNamespace != "" {
		envVars[steps.OOInstallNamespace] = o.installNamespace
	}
	if o.targetNamespaces != "" {
		envVars[steps.OOTargetNamespaces] = o.targetNamespaces
	}
	var keys []string
	for key := range envVars {
		keys = append(keys, key)
	}
	sort.Strings(keys)
	input := strings.Builder{}
	input.WriteString("--input-hash=")
	for _, key := range keys {
		input.WriteString(key)
		input.WriteString(envVars[key])
	}
	prowjob.Spec.PodSpec.Containers[0].Args = append(prowjob.Spec.PodSpec.Containers[0].Args, input.String())
	prowjob.Spec.PodSpec.Containers[0].Env = append(prowjob.Spec.PodSpec.Containers[0].Env, decorate.KubeEnv(envVars)...)

	// If the dry-run flag is provided, we're going to display the job config YAML and exit
	if o.dryRun {
		jobAsYAML, err := yaml.Marshal(prowjob)
		if err != nil {
			logrus.WithError(err).Fatal("failed to marshal the prowjob to YAML")
		}
		fmt.Println(string(jobAsYAML))
		os.Exit(0)
	}

	logrus.Info("getting cluster config")
	clusterConfig, err := util.LoadClusterConfig()
	if err != nil {
		logrus.WithError(err).Fatal("failed to load cluster configuration")
	}

	logrus.WithFields(pjutil.ProwJobFields(prowjob)).Info("submitting a new prowjob")
	pjcset, err := pjclientset.NewForConfig(clusterConfig)
	if err != nil {
		logrus.WithError(err).Fatal("failed to create prowjob clientset")
	}

	pjclient := pjcset.ProwV1().ProwJobs(config.ProwJobNamespace)

	logrus.WithFields(pjutil.ProwJobFields(prowjob)).Info("submitting a new prowjob")
	created, err := pjclient.Create(context.TODO(), prowjob, metav1.CreateOptions{})
	if err != nil {
		logrus.WithError(err).Fatal("failed to submit the prowjob")
	}

	logger := logrus.WithFields(pjutil.ProwJobFields(created))
	logger.Info("submitted the prowjob, waiting for its result")

	selector := fields.SelectorFromSet(map[string]string{"metadata.name": created.Name})

	for {
		w, err := pjclient.Watch(context.TODO(), metav1.ListOptions{FieldSelector: selector.String()})
		if err != nil {
			logrus.WithError(err).Fatal("failed to create watch for ProwJobs")
		}

		for event := range w.ResultChan() {
			prowJob, ok := event.Object.(*pjapi.ProwJob)
			if !ok {
				logrus.WithField("object-type", fmt.Sprintf("%T", event.Object)).Fatal("received an unexpected object from Watch")
			}

			prowJobArtifactsURL := getJobArtifactsURL(prowJob, config)

			switch prowJob.Status.State {
			case pjapi.FailureState, pjapi.AbortedState, pjapi.ErrorState:
				pjr := &prowjobResult{
					Status:       prowJob.Status.State,
					ArtifactsURL: prowJobArtifactsURL,
					URL:          prowJob.Status.URL,
				}
				err = writeResultOutput(pjr, o.outputPath)
				if err != nil {
					logrus.Error("Unable to write prowjob result to file")
				}
				logrus.Fatal("job failed")
			case pjapi.SuccessState:
				pjr := &prowjobResult{
					Status:       prowJob.Status.State,
					ArtifactsURL: prowJobArtifactsURL,
					URL:          prowJob.Status.URL,
				}
				err = writeResultOutput(pjr, o.outputPath)
				if err != nil {
					logrus.Error("Unable to write prowjob result to file")
				}
				logrus.Info("job succeeded")
				os.Exit(0)
			}
		}
	}
}

// returns the artifacts URL for the given job
func getJobArtifactsURL(prowJob *pjapi.ProwJob, config *prowconfig.Config) string {
	var identifier string
	if prowJob.Spec.Refs != nil {
		identifier = fmt.Sprintf("%s/%s", prowJob.Spec.Refs.Org, prowJob.Spec.Refs.Repo)
	} else {
		identifier = fmt.Sprintf("%s/%s", prowJob.Spec.ExtraRefs[0].Org, prowJob.Spec.ExtraRefs[0].Repo)
	}
	spec := downwardapi.NewJobSpec(prowJob.Spec, prowJob.Status.BuildID, prowJob.Name)
	gcsConfig := config.Plank.GuessDefaultDecorationConfig(identifier, prowJob.Spec.Cluster).GCSConfiguration
	jobBasePath, _, _ := gcsupload.PathsForJob(gcsConfig, &spec, "")
	return fmt.Sprintf("%s%s/%s",
		config.Deck.Spyglass.GCSBrowserPrefix,
		gcsConfig.Bucket,
		jobBasePath,
	)
}

// Calls toJSON method on a jobResult type and writes it to the output path
func writeResultOutput(prowjobResult jobResult, outputPath string) error {
	j, err := prowjobResult.toJSON()
	if err != nil {
		logrus.Error("Unable to marshal prowjob result to JSON")
		return err
	}

	afs := afero.Afero{Fs: fileSystem}
	err = afs.WriteFile(outputPath, j, 0755)
	if err != nil {
		logrus.WithField("output path", outputPath).Error("error writing to output file")
		return err
	}

	return nil
}

// appendMultiStageParams passes all of the OO_ params to ci-operator as multi-stage-params.
func appendMultiStageParams(podSpec *v1.PodSpec, params map[string]string) {
	// for execution purposes, the order isn't super important, but in order to allow for consistent test verification we need
	// to sort the params.
	keys := make([]string, 0, len(params))
	for key := range params {
		keys = append(keys, key)
	}
	sort.Strings(keys)
	for _, key := range keys {
		podSpec.Containers[0].Args = append(podSpec.Containers[0].Args, fmt.Sprintf("--multi-stage-param=%s=%s", key, params[key]))
	}
}<|MERGE_RESOLUTION|>--- conflicted
+++ resolved
@@ -53,10 +53,7 @@
 	InstallNamespace = "INSTALL_NAMESPACE"
 	Package          = "PACKAGE"
 	TargetNamespaces = "TARGET_NAMESPACES"
-<<<<<<< HEAD
 	PyxisUrl = "PYXIS_URL"
-=======
->>>>>>> 7947ebb8
 )
 
 type options struct {
