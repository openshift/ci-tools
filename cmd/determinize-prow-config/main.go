--- conflicted
+++ resolved
@@ -15,10 +15,6 @@
 	"github.com/spf13/afero"
 
 	prowconfig "k8s.io/test-infra/prow/config"
-<<<<<<< HEAD
-	"k8s.io/test-infra/prow/git/types"
-=======
->>>>>>> 8f2b34da
 	"k8s.io/test-infra/prow/plugins"
 	"sigs.k8s.io/yaml"
 
@@ -127,124 +123,4 @@
 	}
 
 	return ioutil.WriteFile(configPath, data, 0644)
-<<<<<<< HEAD
-}
-
-// prowConfigWithPointers mimics the upstream prowConfig but has pointer fields only
-// in order to avoid serializing empty structs.
-type prowConfigWithPointers struct {
-	BranchProtection *prowconfig.BranchProtection `json:"branch-protection,omitempty"`
-	Tide             *tideConfig                  `json:"tide,omitempty"`
-}
-
-type tideConfig struct {
-	MergeType map[string]types.PullRequestMergeType `json:"merge_method,omitempty"`
-	Queries   prowconfig.TideQueries                `json:"queries,omitempty"`
-}
-
-func shardProwConfig(pc *prowconfig.ProwConfig, target afero.Fs) (*prowconfig.ProwConfig, error) {
-	configsByOrgRepo := map[prowconfig.OrgRepo]*prowConfigWithPointers{}
-	for org, orgConfig := range pc.BranchProtection.Orgs {
-		for repo, repoConfig := range orgConfig.Repos {
-			if configsByOrgRepo[prowconfig.OrgRepo{Org: org, Repo: repo}] == nil {
-				configsByOrgRepo[prowconfig.OrgRepo{Org: org, Repo: repo}] = &prowConfigWithPointers{}
-			}
-			configsByOrgRepo[prowconfig.OrgRepo{Org: org, Repo: repo}].BranchProtection = &prowconfig.BranchProtection{
-				Orgs: map[string]prowconfig.Org{org: {Repos: map[string]prowconfig.Repo{repo: repoConfig}}},
-			}
-			delete(pc.BranchProtection.Orgs[org].Repos, repo)
-		}
-
-		if isPolicySet(orgConfig.Policy) {
-			if configsByOrgRepo[prowconfig.OrgRepo{Org: org}] == nil {
-				configsByOrgRepo[prowconfig.OrgRepo{Org: org}] = &prowConfigWithPointers{}
-			}
-			configsByOrgRepo[prowconfig.OrgRepo{Org: org}].BranchProtection = &prowconfig.BranchProtection{
-				Orgs: map[string]prowconfig.Org{org: orgConfig},
-			}
-		}
-		delete(pc.BranchProtection.Orgs, org)
-	}
-
-	for orgOrgRepoString, mergeMethod := range pc.Tide.MergeType {
-		var orgRepo prowconfig.OrgRepo
-		if idx := strings.Index(orgOrgRepoString, "/"); idx != -1 {
-			orgRepo.Org = orgOrgRepoString[:idx]
-			orgRepo.Repo = orgOrgRepoString[idx+1:]
-		} else {
-			orgRepo.Org = orgOrgRepoString
-		}
-
-		if configsByOrgRepo[orgRepo] == nil {
-			configsByOrgRepo[orgRepo] = &prowConfigWithPointers{}
-		}
-		configsByOrgRepo[orgRepo].Tide = &tideConfig{MergeType: map[string]types.PullRequestMergeType{orgOrgRepoString: mergeMethod}}
-		delete(pc.Tide.MergeType, orgOrgRepoString)
-	}
-
-	for _, query := range pc.Tide.Queries {
-		for _, org := range query.Orgs {
-			if configsByOrgRepo[prowconfig.OrgRepo{Org: org}] == nil {
-				configsByOrgRepo[prowconfig.OrgRepo{Org: org}] = &prowConfigWithPointers{}
-			}
-			if configsByOrgRepo[prowconfig.OrgRepo{Org: org}].Tide == nil {
-				configsByOrgRepo[prowconfig.OrgRepo{Org: org}].Tide = &tideConfig{}
-			}
-			queryCopy, err := deepCopyTideQuery(&query)
-			if err != nil {
-				return nil, fmt.Errorf("failed to deepcopy tide query %+v: %w", query, err)
-			}
-			queryCopy.Orgs = []string{org}
-			queryCopy.Repos = nil
-			configsByOrgRepo[prowconfig.OrgRepo{Org: org}].Tide.Queries = append(configsByOrgRepo[prowconfig.OrgRepo{Org: org}].Tide.Queries, *queryCopy)
-		}
-		for _, repo := range query.Repos {
-			slashSplit := strings.Split(repo, "/")
-			if len(slashSplit) != 2 {
-				return nil, fmt.Errorf("repo '%s' in query %+v is not a valid repo specification", repo, query)
-			}
-			orgRepo := prowconfig.OrgRepo{Org: slashSplit[0], Repo: slashSplit[1]}
-			if configsByOrgRepo[orgRepo] == nil {
-				configsByOrgRepo[orgRepo] = &prowConfigWithPointers{}
-			}
-			if configsByOrgRepo[orgRepo].Tide == nil {
-				configsByOrgRepo[orgRepo].Tide = &tideConfig{}
-			}
-			queryCopy, err := deepCopyTideQuery(&query)
-			if err != nil {
-				return nil, fmt.Errorf("failed to deepcopy tide query %+v: %w", query, err)
-			}
-			queryCopy.Orgs = nil
-			queryCopy.Repos = []string{repo}
-			configsByOrgRepo[orgRepo].Tide.Queries = append(configsByOrgRepo[orgRepo].Tide.Queries, *queryCopy)
-		}
-	}
-	pc.Tide.Queries = nil
-
-	for orgOrRepo, cfg := range configsByOrgRepo {
-		if err := prowconfigsharding.MkdirAndWrite(target, filepath.Join(orgOrRepo.Org, orgOrRepo.Repo, config.SupplementalProwConfigFileName), cfg); err != nil {
-			return nil, err
-		}
-	}
-
-	return pc, nil
-}
-
-func deepCopyTideQuery(q *prowconfig.TideQuery) (*prowconfig.TideQuery, error) {
-	serialized, err := json.Marshal(q)
-	if err != nil {
-		return nil, fmt.Errorf("failed to marhsal: %w", err)
-	}
-	var result prowconfig.TideQuery
-	if err := json.Unmarshal(serialized, &result); err != nil {
-		return nil, fmt.Errorf("failed to unmarshal: %w", err)
-	}
-
-	return &result, nil
-}
-
-func isPolicySet(p prowconfig.Policy) bool {
-	return !apiequality.Semantic.DeepEqual(p, prowconfig.Policy{})
-=======
->>>>>>> 8f2b34da
 }