--- conflicted
+++ resolved
@@ -66,12 +66,7 @@
 			if event.ThreadTimeStamp != "" {
 				timestamp = event.ThreadTimeStamp
 			}
-<<<<<<< HEAD
 			responseChannel, responseTimestamp, err := client.PostMessage(event.Channel, slack.MsgOptionBlocks(response...), slack.MsgOptionTS(timestamp), slack.MsgOptionDisableLinkUnfurl())
-=======
-
-			responseChannel, responseTimestamp, err := client.PostMessage(event.Channel, slack.MsgOptionBlocks(getResponse()...), slack.MsgOptionTS(timestamp))
->>>>>>> bcb43df0
 			if err != nil {
 				log.WithError(err).Warn("Failed to post a response")
 			} else {
@@ -91,7 +86,6 @@
 		})
 }
 
-<<<<<<< HEAD
 func getTopLevelDirectMessageResponse(user string) []slack.Block {
 	return []slack.Block{&slack.SectionBlock{
 		Type: slack.MBTSection,
@@ -103,10 +97,7 @@
 	}}
 }
 
-func getContactedHelpdeskResponse(message string, keywordsConfig KeywordsConfig) []slack.Block {
-=======
-func getResponse() []slack.Block {
->>>>>>> bcb43df0
+func getContactedHelpdeskResponse() []slack.Block {
 	sections := []string{
 		":wave: You have reached the Test Platform Help Desk. An assigned engineer will respond in several hours during their working hours.",
 		"Please see if our documentation can be of use: https://docs.ci.openshift.org/docs/",
