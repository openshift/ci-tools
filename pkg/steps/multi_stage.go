--- conflicted
+++ resolved
@@ -258,11 +258,7 @@
 func (s *multiStageTestStep) createSecret(ctx context.Context) error {
 	log.Printf("Creating multi-stage test secret %q", s.name)
 	secret := &coreapi.Secret{ObjectMeta: meta.ObjectMeta{Namespace: s.jobSpec.Namespace(), Name: s.name}}
-<<<<<<< HEAD
-	if err := s.client.Delete(context.TODO(), secret); err != nil && !kerrors.IsNotFound(err) {
-=======
-	if err := s.client.Delete(ctx, secret); err != nil && !errors.IsNotFound(err) {
->>>>>>> f0cf9090
+	if err := s.client.Delete(ctx, secret); err != nil && !kerrors.IsNotFound(err) {
 		return fmt.Errorf("cannot delete secret %q: %w", s.name, err)
 	}
 	return s.client.Create(ctx, secret)
