--- conflicted
+++ resolved
@@ -555,11 +555,7 @@
 	if err := wait.ExponentialBackoff(wait.Backoff{Duration: time.Minute, Factor: 1.5, Steps: attempts}, func() (bool, error) {
 		var attempt buildapi.Build
 		// builds are using older src image, adding wait to avoid race condition
-<<<<<<< HEAD
-		time.Sleep(time.Minute * 4)
-=======
 		time.Sleep(5 * time.Minute)
->>>>>>> 190ee630
 		build.DeepCopyInto(&attempt)
 		if err := client.Create(ctx, &attempt); err == nil {
 			logrus.Infof("Created build %q", name)
