--- conflicted
+++ resolved
@@ -550,21 +550,12 @@
 		ret = append(ret, fmt.Errorf("%s: `commands` is required", context.fieldRoot))
 	} else {
 		ret = append(ret, validateCommands(step)...)
-<<<<<<< HEAD
 	}
 
 	if step.BestEffort != nil && *step.BestEffort && step.Timeout == nil {
 		ret = append(ret, fmt.Errorf("test %s contains best_effort without timeout", step.As))
 	}
 
-=======
-	}
-
-	if step.BestEffort != nil && *step.BestEffort && step.Timeout == nil {
-		ret = append(ret, fmt.Errorf("test %s contains best_effort without timeout", step.As))
-	}
-
->>>>>>> d221f75d
 	ret = append(ret, validateResourceRequirements(context.fieldRoot+".resources", step.Resources)...)
 	ret = append(ret, validateCredentials(context.fieldRoot, step.Credentials)...)
 	if context.env != nil {
